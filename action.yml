--- conflicted
+++ resolved
@@ -20,10 +20,6 @@
   port:
     description: The server port to listen on.
     default: "5432"
-    required: false
-  rights:
-    description: Space-separated list of params passed to createuser.
-    default: "--createdb"
     required: false
   cached-dir:
     description: Where should the temporary downloads be placed. Used to download and cache PostGIS binary.
@@ -209,11 +205,6 @@
         echo "port = ${{ inputs.port }}" >> "$PGDATA/postgresql.conf"
         pg_ctl start
 
-<<<<<<< HEAD
-        # Both PGHOST and PGUSER are used by PostgreSQL tooling such as 'psql'
-        # or 'createuser'. Since PostgreSQL data has been re-setup, we cannot
-        # rely on defaults anymore.
-=======
         # Save required connection parameters for created superuser to the
         # connection service file [1]. This allows using these connection
         # parameters by setting 'PGSERVICE' environment variable or by
@@ -221,21 +212,10 @@
         #
         # HOST is required for Linux/macOS because these OS-es default to unix
         # sockets but we turned them off.
->>>>>>> 687404e7
         #
         # PORT, USER, PASSWORD and DBNAME are required because they could be
         # parametrized via action input parameters.
         #
-<<<<<<< HEAD
-        # PGUSER is required for Windows since default the tooling's default
-        # user is 'postgres', while 'pg_ctl init' creates one with the name of
-        # the current user.
-        echo "PGHOST=localhost" >> $GITHUB_ENV
-        echo "PGUSER=${USER:-$USERNAME}" >> $GITHUB_ENV
-        echo "PGPORT=${{ inputs.port }}" >> $GITHUB_ENV
-        echo "PGDATABASE=${{ inputs.database }}" >> $GITHUB_ENV
-        echo "PGPASSWORD=${{ inputs.password }}" >> $GITHUB_ENV
-=======
         # [1] https://www.postgresql.org/docs/15/libpq-pgservice.html
         cat <<EOF > "$PGDATA/pg_service.conf"
         [${{ inputs.username }}]
@@ -246,21 +226,10 @@
         dbname=${{ inputs.database }}
         EOF
         echo "PGSERVICEFILE=$PGDATA/pg_service.conf" >> $GITHUB_ENV
->>>>>>> 687404e7
       shell: bash
 
     - name: Setup PostgreSQL database
       run: |
-<<<<<<< HEAD
-        createuser ${{ inputs.rights }} ${{ inputs.username }}
-
-        if [ "${{ inputs.database }}" != "postgres" ]; then
-          createdb -O ${{ inputs.username }} ${{ inputs.database }}
-        fi
-
-        psql -v ON_ERROR_STOP=1 -c "ALTER USER ${{ inputs.username }} PASSWORD '${{ inputs.password }}';"
-        psql -v ON_ERROR_STOP=1 -c "CREATE EXTENSION IF NOT EXISTS postgis;" "${{ inputs.database }}"
-=======
         # The 'postgres' database is a pre-created database meant for use by
         # users, utilities and third party applications. There's no way to
         # parametrize the name, so all we can do is to avoid creating a
@@ -270,19 +239,17 @@
         fi
       env:
         PGSERVICE: ${{ inputs.username }}
->>>>>>> 687404e7
       shell: bash
 
     - name: Set action outputs
       run: |
-<<<<<<< HEAD
-        CONNECTION_URI="postgresql://${{ inputs.username }}:${{ inputs.password }}@localhost:${{inputs.port}}/${{ inputs.database }}"
-        echo "value=$CONNECTION_URI" >> $GITHUB_OUTPUT
-=======
         CONNECTION_URI="postgresql://${{ inputs.username }}:${{ inputs.password }}@localhost:${{ inputs.port }}/${{ inputs.database }}"
 
         echo "connection-uri=$CONNECTION_URI" >> $GITHUB_OUTPUT
         echo "service-name=${{ inputs.username }}" >> $GITHUB_OUTPUT
->>>>>>> 687404e7
-      shell: bash
-      id: set-outputs+      shell: bash
+      id: set-outputs
+
+    - name: Enable PostGIS extension
+      run: psql -v ON_ERROR_STOP=1 -c "CREATE EXTENSION IF NOT EXISTS postgis;" "${{ inputs.database }}"
+      shell: bash